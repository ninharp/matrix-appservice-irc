/*eslint no-invalid-this: 0*/ // eslint doesn't understand Promise.coroutine wrapping

// Controls the logic for determining which membership lists should be synced and
// handles the sequence of events until the lists are in sync.
"use strict";

var Promise = require("bluebird");
var promiseutil = require("../promiseutil");
var log = require("../logging").get("MemberListSyncer");

function MemberListSyncer(ircBridge, appServiceBot, server, appServiceUserId, injectJoinFn) {
    this.ircBridge = ircBridge;
    this.appServiceBot = appServiceBot;
    this.server = server;
    this.appServiceUserId = appServiceUserId;
    this.injectJoinFn = injectJoinFn;
    this._syncableRoomsPromise = null;
}

MemberListSyncer.prototype.sync = Promise.coroutine(function*() {
    let server = this.server;
    if (!server.isMembershipListsEnabled()) {
        log.info("%s does not have membership list syncing enabled.", server.domain);
        return;
    }
    if (!server.shouldSyncMembershipToIrc("initial")) {
        log.info("%s shouldn't sync initial memberships to irc.", server.domain);
        return;
    }
    log.info("Checking membership lists for syncing on %s", server.domain);
    let start = Date.now();
    let rooms = yield this._getSyncableRooms(server);
    log.info("Found %s syncable rooms (%sms)", rooms.length, Date.now() - start);
    start = Date.now();
    log.info("Joining Matrix users to IRC channels...");
    yield joinMatrixUsersToChannels(rooms, server, this.injectJoinFn);
    log.info("Joined Matrix users to IRC channels. (%sms)", Date.now() - start);
    // NB: We do not need to explicitly join IRC users to Matrix rooms
    // because we get all of the NAMEs/JOINs as events when we connect to
    // the IRC server. This effectively "injects" the list for us.
    start = Date.now();
    log.info("Leaving IRC users from Matrix rooms (cleanup)...");
    yield leaveIrcUsersFromRooms(rooms, server);
    log.info("Left IRC users from Matrix rooms. (%sms)", Date.now() - start);
});

MemberListSyncer.prototype.getChannelsToJoin = Promise.coroutine(function*() {
    let server = this.server;
    log.debug("getChannelsToJoin => %s", server.domain);
    let rooms = yield this._getSyncableRooms(server);

    // map room IDs to channels on this server.
    let channels = new Set();
    let roomInfoMap = {};
    let roomIds = rooms.map((roomInfo) => {
        roomInfoMap[roomInfo.id] = roomInfo;
        return roomInfo.id;
    });
    yield this.ircBridge.getStore().getIrcChannelsForRoomIds(roomIds).then((roomIdToIrcRoom) => {
        Object.keys(roomIdToIrcRoom).forEach((roomId) => {
            // only interested in rooms for this server
            let ircRooms = roomIdToIrcRoom[roomId].filter((ircRoom) => {
                return ircRoom.server.domain === server.domain;
            });
            ircRooms.forEach((ircRoom) => {
                channels.add(ircRoom.channel);
                log.debug(
                    "%s should be joined because %s real Matrix users are in room %s",
                    ircRoom.channel, roomInfoMap[roomId].realJoinedUsers.length, roomId
                );
                if (roomInfoMap[roomId].realJoinedUsers.length < 5) {
                    log.debug("These are: %s", JSON.stringify(roomInfoMap[roomId].realJoinedUsers));
                }
            });
        })
    });

    let channelsArray = Array.from(channels);
    log.debug(
        "getChannelsToJoin => %s should be synced: %s",
        channelsArray.length, JSON.stringify(channelsArray)
    );
    return channelsArray;
});

// map irc channel to a list of room IDs. If all of those
// room IDs have no real users in them, then part the bridge bot too.
MemberListSyncer.prototype.checkBotPartRoom = Promise.coroutine(function*(ircRoom, req) {
    if (ircRoom.channel.indexOf("#") !== 0) {
        return; // don't leave PM rooms
    }
    let matrixRooms = yield this.ircBridge.getStore().getMatrixRoomsForChannel(
        ircRoom.server, ircRoom.channel
    );

    if (matrixRooms.length === 0) {
        // no mapped rooms, leave the channel.
        yield this.ircBridge.partBot(ircRoom);
        return;
    }

    // At least 1 mapped room - query for the membership list in each room. If there are
    // any real users still left in the room, then do not part the bot from the channel.
    // Query via /$room_id/state rather than /initialSync as the latter can cause
    // the bridge to spin for minutes if the response is large.

    let shouldPart = true;
    for (let i = 0; i < matrixRooms.length; i++) {
        let roomId = matrixRooms[i].getId();
        req.log.debug("checkBotPartRoom: Querying room state in room %s", roomId);
        let res = yield this.appServiceBot.getClient().roomState(roomId);
        let data = getRoomMemberData(ircRoom.server, roomId, res, this.appServiceUserId);
        req.log.debug(
            "checkBotPartRoom: %s Matrix users are in room %s", data.reals.length, roomId
        );
        if (data.reals.length > 0) {
            shouldPart = false;
            break;
        }
    }

    if (shouldPart) {
        yield this.ircBridge.partBot(ircRoom);
    }
});

// grab all rooms the bot knows about which have at least 1 real user in them.
// ignoreCache exists because this function hammers /initialSync and that is expeeeensive,
// so we don't do it unless they need absolutely fresh data. On startup, this can be called
// multiple times, so we cache the first request's promise and return that instead of making
// double hits.
MemberListSyncer.prototype._getSyncableRooms = function(server, ignoreCache) {
    if (!ignoreCache && this._syncableRoomsPromise) {
        log.debug("Returning existing _getSyncableRooms Promise");
        return this._syncableRoomsPromise;
    }

    // hit /initialSync on the bot to pull in room state for all rooms.
    let self = this;
    let fetchRooms = Promise.coroutine(function*() {
        let attempts = 0;
<<<<<<< HEAD
        while (true) { // eslint-disable-line no-constant-condition
=======
        while (attempts < 100) {
>>>>>>> 8f61619c
            try {
                // roomDict = { room_id: RoomInfo }
                let roomDict = yield self.appServiceBot.getMemberLists();
                return Object.keys(roomDict).map(function(roomId) {
                    return roomDict[roomId];
                }).filter(function(roomInfo) {
                    // filter out rooms with no real matrix users in them.
                    return roomInfo.realJoinedUsers.length > 0;
                });
            }
            catch (err) {
                log.error(
                    `Failed to fetch syncable rooms after ${attempts} attempts: ` + err.stack
                );
                attempts += 1;
                yield Promise.delay(5000); // wait 5s and try again
            }
        }
        log.error("Failed to fetch syncable rooms: Giving up.");
        return [];
    });

    this._syncableRoomsPromise = fetchRooms();
    return this._syncableRoomsPromise;
};

function joinMatrixUsersToChannels(rooms, server, injectJoinFn) {
    var d = promiseutil.defer();

    // filter out rooms listed in the rules
    var filteredRooms = [];
    rooms.forEach(function(roomInfo) {
        if (!server.shouldSyncMembershipToIrc("initial", roomInfo.id)) {
            log.debug(
                "Trimming room %s according to config rules (matrixToIrc=false)",
                roomInfo.id
            );
            if (!roomInfo.realJoinedUsers[0]) {
                return; // no joined users at all
            }
            // trim the list to a single user. We do this rather than filter the
            // room out entirely because otherwise there will be NO matrix users
            // on the IRC-side resulting in no traffic whatsoever.
            roomInfo.realJoinedUsers = [roomInfo.realJoinedUsers[0]];
            log.debug("Trimmed to " + roomInfo.realJoinedUsers);
        }
        filteredRooms.push(roomInfo);
    });

    log.debug("%s rooms passed the config rules", filteredRooms.length);

    // map the filtered rooms to a list of users to join
    // [Room:{reals:[uid,uid]}, ...] => [{uid,roomid}, ...]
    var entries = [];
    filteredRooms.forEach(function(roomInfo) {
        roomInfo.realJoinedUsers.forEach(function(uid, index) {
            entries.push({
                roomId: roomInfo.id,
                userId: uid,
                // Mark the first real matrix user f.e room so we can inject
                // them first to get back up and running more quickly when there
                // is no bot.
                frontier: (index === 0)
            });
        });
    });
    // sort frontier markers to the front of the array
    entries.sort(function(a, b) {
        if (a.frontier && !b.frontier) {
            return -1; // a comes first
        }
        else if (b.frontier && !a.frontier) {
            return 1; // b comes first
        }
        return 0; // don't care
    });

    log.debug("Got %s matrix join events to inject.", entries.length);
    // take the first entry and inject a join event
    function joinNextUser() {
        var entry = entries.shift();
        if (!entry) {
            d.resolve();
            return;
        }
        if (entry.userId.indexOf("@-") === 0) {
            joinNextUser();
            return;
        }
        log.debug(
            "Injecting join event for %s in %s (%s left) is_frontier=%s",
            entry.userId, entry.roomId, entries.length, entry.frontier
        );
        injectJoinFn(entry.roomId, entry.userId, entry.frontier).timeout(
            server.getMemberListFloodDelayMs()
        ).then(() => {
            joinNextUser();
        }, (err) => { // discard error, this will be due to timeouts which we don't want to log
            joinNextUser();
        });
    }

    joinNextUser();

    return d.promise;
}

function leaveIrcUsersFromRooms(rooms, server) {
    return Promise.resolve();
}

function getRoomMemberData(server, roomId, stateEvents, appServiceUserId) {
    stateEvents = stateEvents || [];
    var data = {
        roomId: roomId,
        virtuals: [],
        reals: []
    };
    stateEvents.forEach(function(event) {
        if (event.type !== "m.room.member" || event.content.membership !== "join") {
            return;
        }
        var userId = event.state_key;
        if (userId === appServiceUserId) {
            return;
        }
        if (server.claimsUserId(userId)) {
            data.virtuals.push(userId);
        }
        else if (userId.indexOf("@-") === 0) {
            // Ignore guest user IDs -- TODO: Do this properly by passing them through
        }
        else {
            data.reals.push(userId);
        }
    });
    return data;
}

module.exports = MemberListSyncer;<|MERGE_RESOLUTION|>--- conflicted
+++ resolved
@@ -139,11 +139,7 @@
     let self = this;
     let fetchRooms = Promise.coroutine(function*() {
         let attempts = 0;
-<<<<<<< HEAD
         while (true) { // eslint-disable-line no-constant-condition
-=======
-        while (attempts < 100) {
->>>>>>> 8f61619c
             try {
                 // roomDict = { room_id: RoomInfo }
                 let roomDict = yield self.appServiceBot.getMemberLists();
