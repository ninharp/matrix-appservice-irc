--- conflicted
+++ resolved
@@ -46,12 +46,9 @@
     "winston-daily-rotate-file": "^3.2.1"
   },
   "devDependencies": {
-<<<<<<< HEAD
     "@typescript-eslint/eslint-plugin": "^2.2.0",
     "@typescript-eslint/parser": "^2.2.0",
-=======
     "@types/bluebird": "^3.5.27",
->>>>>>> 928bcb82
     "eslint": "^5.16.0",
     "jasmine": "^3.1.0",
     "nyc": "^14.1.1",
